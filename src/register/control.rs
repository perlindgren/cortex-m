--- conflicted
+++ resolved
@@ -188,7 +188,6 @@
         }
 
         #[cfg(all(not(cortex_m), not(feature = "klee-analysis")))]
-<<<<<<< HEAD
         () => unimplemented!(),
     }
 }
@@ -214,10 +213,11 @@
                 __control_w(_control.bits());
             }
         },
-
-        #[cfg(not(cortex_m))]
-=======
->>>>>>> 15675668
+        // write surpressed during "klee-analysis"
+        #[cfg(all(not(cortex_m), feauture = "klee-analysis"))]
+        () => (),
+
+        #[cfg(all(not(cortex_m), not(feauture = "klee-analysis")))]
         () => unimplemented!(),
     }
 }